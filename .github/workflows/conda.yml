--- conflicted
+++ resolved
@@ -49,19 +49,15 @@
 
       - name: Install coiled-runtime
         run: |
-<<<<<<< HEAD
           if [[ ${{ matrix.runtime-version }} = 'latest' ]]
           then
-            conda install -c ./dist/conda coiled-runtime
+            mamba install -c ./dist/conda coiled-runtime
           else
-            conda install -c coiled -c conda-forge coiled-runtime=${{ matrix.runtime-version }}
+            mamba install -c coiled -c conda-forge coiled-runtime=${{ matrix.runtime-version }}
           fi
 
       - name: Export environment
         run: |
-=======
-          mamba install -c ./dist/conda -c conda-forge coiled-runtime
->>>>>>> 55bcad02
           # For debugging
           echo -e "--\n--Conda Environment (re-create this with \`conda env create --name <name> -f <output_file>\`)\n--"
           mamba env export | grep -E -v '^prefix:.*$'
