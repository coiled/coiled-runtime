name: Tests
on:
  push:
    branches:
      - main
    tags:
      - '*'
  pull_request:

# When this workflow is queued, automatically cancel any previous running
# or pending jobs from the same branch
concurrency:
  group: ${{ github.ref }}
  cancel-in-progress: true

jobs:
  tests:
    name: ${{ matrix.os }}, Python ${{ matrix.python-version }}, Runtime ${{ matrix.runtime-version }}
    runs-on: ${{ matrix.os }}
    timeout-minutes: 120
    # Required shell entrypoint to have properly activated conda environments
    defaults:
      run:
        shell: bash -l {0}
    strategy:
      fail-fast: false
      matrix:
<<<<<<< HEAD
        os: ["ubuntu-latest", "windows-latest", "macos-latest"]
        python-version: ["3.7", "3.8", "3.9"]
        runtime-version: ["latest", "0.0.3"]
=======
        # NOTE(sjperkins): Revert testing matrix on completion of review
        os: ["ubuntu-latest"]
        python-version: ["3.9"]
        runtime-version: ["latest"]
        exclude:
          # FIXME: Building Coiled software environments is currently broken on Windows
          - os: windows-latest
            runtime-version: "latest"
>>>>>>> d28daf1f
    
    steps:
      - uses: actions/checkout@v2
        with:
          fetch-depth: 0

      - name: Set up environment
        uses: conda-incubator/setup-miniconda@v2
        with:
          miniforge-variant: Mambaforge
          use-mamba: true
          python-version: ${{ matrix.python-version }}

      - name: Install dependencies
        run: mamba install boa conda-verify jinja2 packaging pytest

      - name: Install coiled-runtime
        run: |
          # If testing the latest `coiled-runtime` then install packages defined in `recipe/meta.yaml`
          # Otherwise, just install directly from the coiled / conda-forge channel

          if [[ ${{ matrix.runtime-version }} = 'latest' ]]
          then
            python ci/create_latest_runtime_meta.py
            mamba install -c coiled -c conda-forge --file latest.txt
          else
            mamba install -c coiled -c conda-forge coiled-runtime=${{ matrix.runtime-version }}
          fi

      - name: Export environment
        run: |
          # For debugging
          echo -e "--\n--Conda Environment (re-create this with \`conda env create --name <name> -f <output_file>\`)\n--"
          mamba env export | grep -E -v '^prefix:.*$'

      - name: Build Coiled software environment
        if: ${{ matrix.runtime-version == 'latest' }}
        env:
          DASK_COILED__TOKEN: ${{ secrets.COILED_BENCHMARK_BOT_TOKEN }}
        run: |
          # If testing the latest `coiled-runtime`, we need to build a Coiled software environment
          # that can be used when running tests

          # Coiled software environment names can't contain "." or uppercase characters
          export PYTHON_VERSION_FORMATTED=$(echo "${{ matrix.python-version }}" | sed 's/\.//g' )
          export OS_FORMATTED=$(python -c "import os; print(os.environ['RUNNER_OS'].lower())")
          export REF_NAME_FORMATTED=$(echo "$GITHUB_REF_NAME" | sed 's/\./-/g' )

          export COILED_SOFTWARE_NAME_HEAD=dask-engineering/coiled-runtime-$GITHUB_EVENT_NAME
          export COILED_SOFTWARE_NAME_TAIL=$GITHUB_RUN_ID-$OS_FORMATTED-py$PYTHON_VERSION_FORMATTED
          if [[ ${{ github.event_name }} = 'pull_request' ]]
          then
            export COILED_SOFTWARE_NAME=$COILED_SOFTWARE_NAME_HEAD-${{ github.event.number }}-$COILED_SOFTWARE_NAME_TAIL
          else
            export COILED_SOFTWARE_NAME=$COILED_SOFTWARE_NAME_HEAD-$GITHUB_REF_TYPE-$REF_NAME_FORMATTED-$COILED_SOFTWARE_NAME_TAIL
          fi

          echo "Creating Coiled software environment for $COILED_SOFTWARE_NAME"
          # Put COILED_SOFTWARE_NAME into $GITHUB_ENV so it can be used in subsequent workflow steps
          echo COILED_SOFTWARE_NAME=$COILED_SOFTWARE_NAME >> $GITHUB_ENV

          coiled env create --name $COILED_SOFTWARE_NAME --conda latest.yaml

      - name: Run tests
        # Want to delete software environment in next step even if tests fail
        continue-on-error: ${{ matrix.runtime-version == 'latest' }}
        id: tests
        env:
            DASK_COILED__TOKEN: ${{ secrets.COILED_BENCHMARK_BOT_TOKEN }}
            AWS_ACCESS_KEY_ID: ${{ secrets.RUNTIME_CI_BOT_AWS_ACCESS_KEY_ID }}
            AWS_SECRET_ACCESS_KEY: ${{ secrets.RUNTIME_CI_BOT_AWS_SECRET_ACCESS_KEY }}            
        run: |
          # Ensure we run additional tests when testing the latest coiled-runtime
          if [[ ${{ matrix.runtime-version }} = 'latest' ]]
          then
            export EXTRA_OPTIONS="--run-latest"
            export COILED_SOFTWARE_NAME=${{ env.COILED_SOFTWARE_NAME }}
          else
            export EXTRA_OPTIONS=" "
          fi

          # NOTE(sjperkins): Remove specific test_shuffle.py on completion of review
          python -m pytest -s -vvv $EXTRA_OPTIONS tests/test_shuffle.py

      - name: Remove Coiled software environment
        if: ${{ matrix.runtime-version == 'latest' }}
        env:
            DASK_COILED__TOKEN: ${{ secrets.COILED_BENCHMARK_BOT_TOKEN }}
        run: |
          # Clean up an Coiled software environments we created just for this CI build
          export COILED_SOFTWARE_NAME=${{ env.COILED_SOFTWARE_NAME }}
          coiled env delete $COILED_SOFTWARE_NAME
          if [[ ${{ steps.tests.outcome }} != 'success' ]]
          then
            python -c "raise Exception('Tests failed. Please see the output from the previous step for more details.')"
          fi

      - name: Build coiled-runtime
        if: ${{ matrix.runtime-version == 'latest' }}
        run: |
          conda mambabuild recipe \
                --output-folder dist/conda \
                --no-anaconda-upload

      - name: Upload conda package
        # Only upload on a single CI build when pushing a tagged commit to `main`
        if: |
          matrix.os == 'ubuntu-latest'
          && matrix.python-version == '3.9'
          && matrix.runtime-version == 'latest'
          && github.event_name == 'push'
          && startsWith(github.ref, 'refs/tags')
        env:
          ANACONDA_API_TOKEN: ${{ secrets.COILED_UPLOAD_TOKEN }}
        run: |
          # install anaconda for upload
          mamba install anaconda-client
          anaconda upload dist/conda/noarch/*.tar.bz2

  report:
    name: report
    needs: tests
    if: |
      always()
      && github.event_name != 'pull_request'
      && github.repository == 'coiled/coiled-runtime'
      && needs.tests.result == 'failure'
    runs-on: ubuntu-latest
    defaults:
      run:
        shell: bash
    steps:
      - uses: actions/checkout@v2
      - name: Report failures
        uses: actions/github-script@v3
        with:
          github-token: ${{ secrets.GITHUB_TOKEN }}
          script: |
            const title = "⚠️ CI failed ⚠️"
            const workflow_url = `https://github.com/${process.env.GITHUB_REPOSITORY}/actions/runs/${process.env.GITHUB_RUN_ID}`
            const issue_body = `[Workflow Run URL](${workflow_url})`
            // Run GraphQL query against GitHub API to find the most recent open issue used for reporting failures
            const query = `query($owner:String!, $name:String!, $creator:String!){
              repository(owner: $owner, name: $name) {
                issues(first: 1, states: OPEN, filterBy: {createdBy: $creator}, orderBy: {field: CREATED_AT, direction: DESC}) {
                  edges {
                    node {
                      body
                      id
                      number
                    }
                  }
                }
              }
            }`;
            const variables = {
                owner: context.repo.owner,
                name: context.repo.repo,
                creator: "github-actions[bot]"
            }
            const result = await github.graphql(query, variables)
            // If no issue is open, create a new issue,
            // else update the body of the existing issue.
            if (result.repository.issues.edges.length === 0) {
                github.issues.create({
                    owner: variables.owner,
                    repo: variables.name,
                    body: issue_body,
                    title: title,
                })
            } else {
                github.issues.update({
                    owner: variables.owner,
                    repo: variables.name,
                    issue_number: result.repository.issues.edges[0].node.number,
                    body: issue_body
                })
            }<|MERGE_RESOLUTION|>--- conflicted
+++ resolved
@@ -25,20 +25,10 @@
     strategy:
       fail-fast: false
       matrix:
-<<<<<<< HEAD
-        os: ["ubuntu-latest", "windows-latest", "macos-latest"]
-        python-version: ["3.7", "3.8", "3.9"]
-        runtime-version: ["latest", "0.0.3"]
-=======
         # NOTE(sjperkins): Revert testing matrix on completion of review
         os: ["ubuntu-latest"]
         python-version: ["3.9"]
         runtime-version: ["latest"]
-        exclude:
-          # FIXME: Building Coiled software environments is currently broken on Windows
-          - os: windows-latest
-            runtime-version: "latest"
->>>>>>> d28daf1f
     
     steps:
       - uses: actions/checkout@v2
