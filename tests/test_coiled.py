<<<<<<< HEAD
import dask.dataframe as dd
import pandas as pd

=======
import uuid

import dask.dataframe as dd
import pandas as pd
from coiled._beta import ClusterBeta as Cluster
from dask.distributed import Client


def test_quickstart(runtime_software_env):
    with Cluster(
        software=runtime_software_env,
        name="nyc-quickstart_" + str(uuid.uuid4()),
        account="dask-engineering",
        n_workers=10,
    ) as cluster:
>>>>>>> 7ec5f08c

def test_quickstart(client):
    ddf = dd.read_csv(
        "s3://nyc-tlc/trip data/yellow_tripdata_2019-*.csv",
        dtype={
            "payment_type": "UInt8",
            "VendorID": "UInt8",
            "passenger_count": "UInt8",
            "RatecodeID": "UInt8",
        },
        storage_options={"anon": True},
        blocksize="16 MiB",
    ).persist()

    result = ddf.groupby("passenger_count").tip_amount.mean().compute()

    assert isinstance(result, pd.Series)
    assert not result.empty<|MERGE_RESOLUTION|>--- conflicted
+++ resolved
@@ -1,26 +1,8 @@
-<<<<<<< HEAD
 import dask.dataframe as dd
 import pandas as pd
 
-=======
-import uuid
 
-import dask.dataframe as dd
-import pandas as pd
-from coiled._beta import ClusterBeta as Cluster
-from dask.distributed import Client
-
-
-def test_quickstart(runtime_software_env):
-    with Cluster(
-        software=runtime_software_env,
-        name="nyc-quickstart_" + str(uuid.uuid4()),
-        account="dask-engineering",
-        n_workers=10,
-    ) as cluster:
->>>>>>> 7ec5f08c
-
-def test_quickstart(client):
+def test_quickstart(small_client):
     ddf = dd.read_csv(
         "s3://nyc-tlc/trip data/yellow_tripdata_2019-*.csv",
         dtype={
