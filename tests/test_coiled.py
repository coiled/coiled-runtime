import uuid

import dask.dataframe as dd
import pandas as pd
from coiled._beta import ClusterBeta as Cluster
from dask.distributed import Client


<<<<<<< HEAD
def test_quickstart(runtime_software_env):
    with coiled.Cluster(
        software=runtime_software_env,
=======

def test_quickstart():
    with Cluster(
        software=SOFTWARE,
>>>>>>> 6bc80fd9
        name="nyc-quickstart_" + str(uuid.uuid4()),
        account="dask-engineering",
        n_workers=10,
    ) as cluster:

        with Client(cluster) as client:  # noqa F841
            ddf = dd.read_csv(
                "s3://nyc-tlc/trip data/yellow_tripdata_2019-*.csv",
                dtype={
                    "payment_type": "UInt8",
                    "VendorID": "UInt8",
                    "passenger_count": "UInt8",
                    "RatecodeID": "UInt8",
                },
                storage_options={"anon": True},
                blocksize="16 MiB",
            ).persist()

            result = ddf.groupby("passenger_count").tip_amount.mean().compute()

        assert isinstance(result, pd.Series)
        assert not result.empty<|MERGE_RESOLUTION|>--- conflicted
+++ resolved
@@ -6,16 +6,9 @@
 from dask.distributed import Client
 
 
-<<<<<<< HEAD
 def test_quickstart(runtime_software_env):
-    with coiled.Cluster(
+    with Cluster(
         software=runtime_software_env,
-=======
-
-def test_quickstart():
-    with Cluster(
-        software=SOFTWARE,
->>>>>>> 6bc80fd9
         name="nyc-quickstart_" + str(uuid.uuid4()),
         account="dask-engineering",
         n_workers=10,
