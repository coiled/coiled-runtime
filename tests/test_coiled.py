--- conflicted
+++ resolved
@@ -33,10 +33,5 @@
 
             result = ddf.groupby("passenger_count").tip_amount.mean().compute()
 
-<<<<<<< HEAD
-            assert isinstance(result, pandas.core.series.Series)
-            assert not result.empty
-=======
         assert isinstance(result, pd.Series)
-        assert not result.empty
->>>>>>> 50645799
+        assert not result.empty