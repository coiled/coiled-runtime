--- conflicted
+++ resolved
@@ -1,8 +1,3 @@
-<<<<<<< HEAD
-=======
-import os
-import sys
->>>>>>> 5e3054b2
 import uuid
 
 import coiled
@@ -10,17 +5,8 @@
 import pandas as pd
 from dask.distributed import Client
 
-<<<<<<< HEAD
-from .utils import runtime_software_env
-=======
-SOFTWARE = os.environ.get(
-    "COILED_SOFTWARE_NAME",
-    f"dask-engineering/coiled_dist-py{sys.version_info[0]}{sys.version_info[1]}",
-)
->>>>>>> 5e3054b2
 
-
-def test_quickstart():
+def test_quickstart(runtime_software_env):
     with coiled.Cluster(
         software=runtime_software_env,
         name="nyc-quickstart_" + str(uuid.uuid4()),
