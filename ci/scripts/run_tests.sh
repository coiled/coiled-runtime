set -o errexit
set -o nounset
set -o xtrace

# Ensure we run additional tests when testing the latest coiled-runtime
if [[ $COILED_RUNTIME_VERSION = 'latest' ]]
then
  export EXTRA_OPTIONS="--run-latest"
  export COILED_SOFTWARE_NAME=$(cat software_name.txt)
  export TEST_UPSTREAM=$(cat test_upstream.txt)
else
  export EXTRA_OPTIONS=" "
  unset COILED_SOFTWARE_NAME
fi

<<<<<<< HEAD
echo $CLUSTER_DUMP

python -m pytest $EXTRA_OPTIONS "$@"
=======
python -m pytest -n 10 --dist loadscope $EXTRA_OPTIONS "$@"
>>>>>>> d53473e6
<|MERGE_RESOLUTION|>--- conflicted
+++ resolved
@@ -13,10 +13,6 @@
   unset COILED_SOFTWARE_NAME
 fi
 
-<<<<<<< HEAD
 echo $CLUSTER_DUMP
 
-python -m pytest $EXTRA_OPTIONS "$@"
-=======
 python -m pytest -n 10 --dist loadscope $EXTRA_OPTIONS "$@"
->>>>>>> d53473e6
