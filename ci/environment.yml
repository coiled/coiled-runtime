channels:
  - conda-forge
dependencies:
  - conda
  - jinja2
  - packaging
  - pytest
<<<<<<< HEAD
  - pytest-timeout
=======
  - pytest-xdist
>>>>>>> 89fd83b6
  - python
  - pyyaml<|MERGE_RESOLUTION|>--- conflicted
+++ resolved
@@ -5,10 +5,7 @@
   - jinja2
   - packaging
   - pytest
-<<<<<<< HEAD
   - pytest-timeout
-=======
   - pytest-xdist
->>>>>>> 89fd83b6
   - python
   - pyyaml