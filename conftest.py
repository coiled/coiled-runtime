--- conflicted
+++ resolved
@@ -22,8 +22,7 @@
             item.add_marker(skip_latest)
 
 
-<<<<<<< HEAD
-@pytest.fixture
+@pytest.fixture(scope="session")
 def software():
     return os.environ.get(
         "COILED_SOFTWARE_NAME",
@@ -31,7 +30,7 @@
     )
 
 
-@pytest.fixture
+@pytest.fixture(scope="module")
 def small_cluster(software):
     with Cluster(
         software=software,
@@ -46,12 +45,5 @@
 @pytest.fixture
 def small_client(small_cluster):
     with Client(small_cluster) as client:
-        yield client
-=======
-@pytest.fixture(scope="session")
-def runtime_software_env():
-    return os.environ.get(
-        "COILED_SOFTWARE_NAME",
-        f"dask-engineering/coiled_dist-py{sys.version_info[0]}{sys.version_info[1]}",
-    )
->>>>>>> 7ec5f08c
+        client.restart()
+        yield client