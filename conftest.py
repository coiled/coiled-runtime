import json
import logging
import os
import shlex
import subprocess
import sys
import threading
import uuid

import dask
import pytest
import s3fs
from dask.distributed import Client
from toolz import merge

try:
    from coiled.v2 import Cluster
except ImportError:
    from coiled._beta import ClusterBeta as Cluster


# So coiled logs can be displayed on test failure
logging.getLogger("coiled").setLevel(logging.INFO)


def pytest_addoption(parser):
    # Workaround for https://github.com/pytest-dev/pytest-xdist/issues/620
    if threading.current_thread() is not threading.main_thread():
        os._exit(1)

    parser.addoption(
        "--run-latest", action="store_true", help="Run latest coiled-runtime tests"
    )


def pytest_collection_modifyitems(config, items):
    if config.getoption("--run-latest"):
        # --run-latest given in cli: do not skip latest coiled-runtime tests
        return
    skip_latest = pytest.mark.skip(reason="need --run-latest option to run")
    for item in items:
        if "latest_runtime" in item.keywords:
            item.add_marker(skip_latest)


def get_software():
    try:
        return os.environ["COILED_SOFTWARE_NAME"]
    except KeyError:
        # Determine software environment from local `coiled-runtime` version (in installed)
        out = subprocess.check_output(
            shlex.split("conda list --json coiled-runtime"), text=True
        ).rstrip()
        runtime_info = json.loads(out)
        if runtime_info:
            version = runtime_info[0]["version"].replace(".", "-")
            py_version = f"{sys.version_info[0]}{sys.version_info[1]}"
            return f"coiled/coiled-runtime-{version}-py{py_version}"
        else:
            raise RuntimeError(
                "Must either specific `COILED_SOFTWARE_NAME` environment variable "
                "or have `coiled-runtime` installed"
            )


dask.config.set(
    {
        "coiled.account": "dask-engineering",
        "coiled.software": get_software(),
    }
)


@pytest.fixture(scope="module")
def small_cluster(request):
    # Extract `backend_options` for cluster from `backend_options` markers
    backend_options = merge(
        m.kwargs for m in request.node.iter_markers(name="backend_options")
    )
    module = os.path.basename(request.fspath).split(".")[0]
    with Cluster(
        name=f"{module}-{uuid.uuid4().hex[:8]}",
        n_workers=10,
<<<<<<< HEAD
        worker_memory="8 GiB",
        worker_vm_types=["m5.large"],
        scheduler_vm_types=["m5.large"],
        scheduler_options={"idle_timeout": "1 hour"},
=======
        worker_vm_types=["t3.large"],
        scheduler_vm_types=["t3.large"],
>>>>>>> 82c13c11
        backend_options=backend_options,
    ) as cluster:
        yield cluster


@pytest.fixture
def small_client(small_cluster):
    with Client(small_cluster) as client:
        small_cluster.scale(10)
        client.wait_for_workers(10)
        client.restart()
        yield client


S3_REGION = "us-east-2"
S3_BUCKET = "s3://coiled-runtime-ci"


@pytest.fixture(scope="session")
def s3_storage_options():
    return {"config_kwargs": {"region_name": S3_REGION}}


@pytest.fixture(scope="session")
def s3():
    return s3fs.S3FileSystem(
        key=os.environ["AWS_ACCESS_KEY_ID"],
        secret=os.environ["AWS_SECRET_ACCESS_KEY"],
        client_kwargs={"region_name": S3_REGION},
    )


@pytest.fixture(scope="session")
def s3_scratch(s3):
    # Ensure that the test-scratch directory exists,
    # but do NOT remove it as multiple test runs could be
    # accessing it at the same time
    scratch_url = f"{S3_BUCKET}/test-scratch"
    s3.mkdirs(scratch_url, exist_ok=True)
    return scratch_url


@pytest.fixture(scope="function")
def s3_url(s3, s3_scratch, request):
    url = f"{s3_scratch}/{request.node.originalname}-{uuid.uuid4().hex}"
    s3.mkdirs(url, exist_ok=False)
    yield url
    s3.rm(url, recursive=True)<|MERGE_RESOLUTION|>--- conflicted
+++ resolved
@@ -81,15 +81,8 @@
     with Cluster(
         name=f"{module}-{uuid.uuid4().hex[:8]}",
         n_workers=10,
-<<<<<<< HEAD
-        worker_memory="8 GiB",
-        worker_vm_types=["m5.large"],
-        scheduler_vm_types=["m5.large"],
-        scheduler_options={"idle_timeout": "1 hour"},
-=======
         worker_vm_types=["t3.large"],
         scheduler_vm_types=["t3.large"],
->>>>>>> 82c13c11
         backend_options=backend_options,
     ) as cluster:
         yield cluster
