--- conflicted
+++ resolved
@@ -10,12 +10,9 @@
 import dask
 import pytest
 import s3fs
-<<<<<<< HEAD
+
 from dask.distributed import Client, performance_report
-=======
-from dask.distributed import Client
 from toolz import merge
->>>>>>> 89fd83b6
 
 try:
     from coiled.v2 import Cluster
