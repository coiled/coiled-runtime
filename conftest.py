--- conflicted
+++ resolved
@@ -1,9 +1,6 @@
-<<<<<<< HEAD
 import asyncio
-=======
 import json
 import logging
->>>>>>> c681d8db
 import os
 import shlex
 import subprocess
@@ -61,6 +58,14 @@
             )
 
 
+@pytest.fixture(scope="session")
+def event_loop():
+    # same as pytest-asyncio event_loop, but session-scoped
+    loop = asyncio.get_event_loop_policy().new_event_loop()
+    yield loop
+    loop.close()
+
+
 dask.config.set(
     {
         "coiled.account": "dask-engineering",
@@ -91,14 +96,6 @@
         yield client
 
 
-<<<<<<< HEAD
-@pytest.fixture(scope="session")
-def event_loop():
-    # same as pytest-asyncio event_loop, but session-scoped
-    loop = asyncio.get_event_loop_policy().new_event_loop()
-    yield loop
-    loop.close()
-=======
 S3_REGION = "us-east-2"
 S3_BUCKET = "s3://dask-io"
 
@@ -132,5 +129,4 @@
     url = f"{s3_scratch}/{request.node.originalname}-{uuid.uuid4().hex}"
     s3.mkdirs(url, exist_ok=False)
     yield url
-    s3.rm(url, recursive=True)
->>>>>>> c681d8db
+    s3.rm(url, recursive=True)