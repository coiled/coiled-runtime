import json
import logging
import os
import shlex
import subprocess
import sys
import threading
import uuid
from distutils.util import strtobool

import dask
import pytest
import s3fs
from dask.distributed import Client, performance_report
from toolz import merge

try:
    from coiled.v2 import Cluster
except ImportError:
    from coiled._beta import ClusterBeta as Cluster


logger = logging.getLogger("coiled-runtime")
logger.setLevel(logging.INFO)

# So coiled logs can be displayed on test failure
logging.getLogger("coiled").setLevel(logging.INFO)


def pytest_addoption(parser):
    # Workaround for https://github.com/pytest-dev/pytest-xdist/issues/620
    if threading.current_thread() is not threading.main_thread():
        os._exit(1)

    parser.addoption(
        "--run-latest", action="store_true", help="Run latest coiled-runtime tests"
    )


def pytest_collection_modifyitems(config, items):
    if config.getoption("--run-latest"):
        # --run-latest given in cli: do not skip latest coiled-runtime tests
        return
    skip_latest = pytest.mark.skip(reason="need --run-latest option to run")
    for item in items:
        if "latest_runtime" in item.keywords:
            item.add_marker(skip_latest)


UNIQUE_ID = uuid.uuid4().hex[:8]


def get_software():
    try:
        return os.environ["COILED_SOFTWARE_NAME"]
    except KeyError:
        # Determine software environment from local `coiled-runtime` version (in installed)
        out = subprocess.check_output(
            shlex.split("conda list --json coiled-runtime"), text=True
        ).rstrip()
        runtime_info = json.loads(out)
        if runtime_info:
            version = runtime_info[0]["version"].replace(".", "-")
            py_version = f"{sys.version_info[0]}{sys.version_info[1]}"
            return f"coiled/coiled-runtime-{version}-py{py_version}"
        else:
            raise RuntimeError(
                "Must either specific `COILED_SOFTWARE_NAME` environment variable "
                "or have `coiled-runtime` installed"
            )


dask.config.set(
    {
        "coiled.account": "dask-engineering",
        "coiled.software": get_software(),
    }
)


@pytest.fixture(scope="module")
def small_cluster(request):
    # Extract `backend_options` for cluster from `backend_options` markers
    backend_options = merge(
        m.kwargs for m in request.node.iter_markers(name="backend_options")
    )
    module = os.path.basename(request.fspath).split(".")[0]
    with Cluster(
        name=f"{module}-{UNIQUE_ID}",
        n_workers=10,
        worker_vm_types=["t3.large"],
        scheduler_vm_types=["t3.large"],
        backend_options=backend_options,
    ) as cluster:
        yield cluster


# this code was taken from pytest docs
# https://docs.pytest.org/en/latest/example/simple.html#making-test-result-information-available-in-fixtures
@pytest.hookimpl(tryfirst=True, hookwrapper=True)
def pytest_runtest_makereport(item, call):
    # execute all other hooks to obtain the report object
    outcome = yield
    rep = outcome.get_result()

    # set a report attribute for each phase of a call, which can
    # be "setup", "call", "teardown"

    setattr(item, "rep_" + rep.when, rep)


@pytest.fixture
<<<<<<< HEAD
def small_client(small_cluster, upload_performance_report):
=======
def small_client(small_cluster, s3_cluster_dump_url, s3_storage_options, request):
>>>>>>> 14a49e84
    with Client(small_cluster) as client:
        small_cluster.scale(10)
        client.wait_for_workers(10)
        client.restart()

        yield client
        upload_performance_report(client)

        cluster_dump = strtobool(os.environ.get("CLUSTER_DUMP", "false"))

        if cluster_dump and request.node.rep_call.failed:
            dump_path = (
                f"{s3_cluster_dump_url}/{small_cluster.name}/{request.node.name}"
            )
            logger.error(f"Cluster state dump can be found at: {dump_path}")
            client.dump_cluster_state(dump_path, **s3_storage_options)


S3_REGION = "us-east-2"
S3_BUCKET = "s3://coiled-runtime-ci"


@pytest.fixture(scope="session")
def s3_storage_options():
    return {
        "config_kwargs": {"region_name": S3_REGION},
        "key": os.environ["AWS_ACCESS_KEY_ID"],
        "secret": os.environ["AWS_SECRET_ACCESS_KEY"],
    }


@pytest.fixture(scope="session")
def s3():
    return s3fs.S3FileSystem(
        key=os.environ["AWS_ACCESS_KEY_ID"],
        secret=os.environ["AWS_SECRET_ACCESS_KEY"],
        client_kwargs={"region_name": S3_REGION},
    )


@pytest.fixture(scope="session")
def s3_scratch(s3):
    # Ensure that the test-scratch directory exists,
    # but do NOT remove it as multiple test runs could be
    # accessing it at the same time
    scratch_url = f"{S3_BUCKET}/test-scratch"
    s3.mkdirs(scratch_url, exist_ok=True)
    return scratch_url


@pytest.fixture(scope="session")
def s3_report_url(s3, s3_scratch):
    # Ensure that the performance-reports directory exists,
    # but do NOT remove it as multiple test runs could be
    # accessing it at the same time
    report_url = f"{s3_scratch}/performance-reports/{UNIQUE_ID}"
    s3.mkdirs(report_url, exist_ok=True)
    return report_url


@pytest.fixture(scope="function")
def s3_url(s3, s3_scratch, request):
    url = f"{s3_scratch}/{request.node.originalname}-{UNIQUE_ID}"
    s3.mkdirs(url, exist_ok=False)
    yield url
    s3.rm(url, recursive=True)


<<<<<<< HEAD
@pytest.fixture
def upload_performance_report(tmp_path, request, s3, s3_report_url):
    def func(client):
        local_file = str(tmp_path / "preformance-report.html")
        with performance_report(local_file):
            yield client
        s3.put(local_file, s3_report_url + f"/{request.node.originalname}.html")

    return func
=======
@pytest.fixture(scope="session")
def s3_cluster_dump_url(s3, s3_scratch):
    dump_url = f"{s3_scratch}/cluster_dumps"
    s3.mkdirs(dump_url, exist_ok=True)
    return dump_url
>>>>>>> 14a49e84
<|MERGE_RESOLUTION|>--- conflicted
+++ resolved
@@ -110,11 +110,13 @@
 
 
 @pytest.fixture
-<<<<<<< HEAD
-def small_client(small_cluster, upload_performance_report):
-=======
-def small_client(small_cluster, s3_cluster_dump_url, s3_storage_options, request):
->>>>>>> 14a49e84
+def small_client(
+    small_cluster,
+    s3_cluster_dump_url,
+    s3_storage_options,
+    request,
+    upload_performance_report,
+):
     with Client(small_cluster) as client:
         small_cluster.scale(10)
         client.wait_for_workers(10)
@@ -183,7 +185,6 @@
     s3.rm(url, recursive=True)
 
 
-<<<<<<< HEAD
 @pytest.fixture
 def upload_performance_report(tmp_path, request, s3, s3_report_url):
     def func(client):
@@ -193,10 +194,10 @@
         s3.put(local_file, s3_report_url + f"/{request.node.originalname}.html")
 
     return func
-=======
+
+
 @pytest.fixture(scope="session")
 def s3_cluster_dump_url(s3, s3_scratch):
     dump_url = f"{s3_scratch}/cluster_dumps"
     s3.mkdirs(dump_url, exist_ok=True)
-    return dump_url
->>>>>>> 14a49e84
+    return dump_url