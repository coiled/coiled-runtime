import os
import sys
<<<<<<< HEAD
=======
import uuid
>>>>>>> 86bd3f1b

import pytest
from coiled._beta import ClusterBeta as Cluster
from dask.distributed import Client


def pytest_addoption(parser):
    parser.addoption(
        "--run-latest", action="store_true", help="Run latest coiled-runtime tests"
    )


def pytest_collection_modifyitems(config, items):
    if config.getoption("--run-latest"):
        # --run-latest given in cli: do not skip latest coiled-runtime tests
        return
    skip_latest = pytest.mark.skip(reason="need --run-latest option to run")
    for item in items:
        if "latest_runtime" in item.keywords:
            item.add_marker(skip_latest)


<<<<<<< HEAD
@pytest.fixture
=======
@pytest.fixture(scope="session")
>>>>>>> 86bd3f1b
def software():
    return os.environ.get(
        "COILED_SOFTWARE_NAME",
        f"dask-engineering/coiled_dist-py{sys.version_info[0]}{sys.version_info[1]}",
    )


<<<<<<< HEAD
@pytest.fixture
def small_cluster(software):
    with Cluster(
=======
@pytest.fixture(scope="module")
def small_cluster(software, request):
    module = os.path.basename(request.fspath).split(".")[0]
    with Cluster(
        name=f"{module}-{uuid.uuid4().hex[:8]}",
>>>>>>> 86bd3f1b
        software=software,
        account="dask-engineering",
        n_workers=10,
        worker_vm_types=["m5.large"],
        scheduler_vm_types=["m5.large"],
    ) as cluster:
        yield cluster


@pytest.fixture
def small_client(small_cluster):
    with Client(small_cluster) as client:
<<<<<<< HEAD
=======
        small_cluster.scale(10)
        client.wait_for_workers(10)
        client.restart()
>>>>>>> 86bd3f1b
        yield client<|MERGE_RESOLUTION|>--- conflicted
+++ resolved
@@ -1,9 +1,6 @@
 import os
 import sys
-<<<<<<< HEAD
-=======
 import uuid
->>>>>>> 86bd3f1b
 
 import pytest
 from coiled._beta import ClusterBeta as Cluster
@@ -26,11 +23,7 @@
             item.add_marker(skip_latest)
 
 
-<<<<<<< HEAD
-@pytest.fixture
-=======
 @pytest.fixture(scope="session")
->>>>>>> 86bd3f1b
 def software():
     return os.environ.get(
         "COILED_SOFTWARE_NAME",
@@ -38,17 +31,11 @@
     )
 
 
-<<<<<<< HEAD
-@pytest.fixture
-def small_cluster(software):
-    with Cluster(
-=======
 @pytest.fixture(scope="module")
 def small_cluster(software, request):
     module = os.path.basename(request.fspath).split(".")[0]
     with Cluster(
         name=f"{module}-{uuid.uuid4().hex[:8]}",
->>>>>>> 86bd3f1b
         software=software,
         account="dask-engineering",
         n_workers=10,
@@ -61,10 +48,7 @@
 @pytest.fixture
 def small_client(small_cluster):
     with Client(small_cluster) as client:
-<<<<<<< HEAD
-=======
         small_cluster.scale(10)
         client.wait_for_workers(10)
         client.restart()
->>>>>>> 86bd3f1b
         yield client